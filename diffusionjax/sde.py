--- conflicted
+++ resolved
@@ -140,17 +140,10 @@
   def get_estimate_x_0(self, observation_map):
     batch_observation_map = vmap(observation_map)
 
-<<<<<<< HEAD
     def estimate_x_0(x, t):
       v_t = self.variance(t)
       s = self.score(x, t)
       x_0 = x + batch_mul(v_t, s)
-=======
-    def estimate_x_0(self, x, t):
-      v_t = self.variance(t)
-      s = self.score(x, t)
-      x_0 = x + v_t * s
->>>>>>> ac85f168
       return batch_observation_map(x_0), (s, x_0)
     return estimate_x_0
 
