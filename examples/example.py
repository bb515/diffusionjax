"""Diffusion models introduction.

Based off the Jupyter notebook: https://jakiw.com/sgm_intro
A tutorial on the theoretical and implementation aspects of score-based generative models, also called diffusion models.
"""
# Uncomment to enable double precision
# from jax.config import config as jax_config
# jax_config.update("jax_enable_x64", True)
import jax
from jax import jit, vmap, grad, vjp
import jax.random as random
import jax.numpy as jnp
from jax.scipy.special import logsumexp
from diffusionjax.run_lib import get_model, train
from diffusionjax.utils import get_score, get_sampler
from diffusionjax.solvers import EulerMaruyama, Inpainted, Projected
from diffusionjax.inverse_problems import get_pseudo_inverse_guidance_mask, get_vjp_guidance_mask
from diffusionjax.plot import plot_scatter, plot_score, plot_heatmap
import diffusionjax.sde as sde_lib
from absl import app, flags
from ml_collections.config_flags import config_flags
from flax import serialization
import time
import os

# Dependencies:
# This example requires optax, https://optax.readthedocs.io/en/latest/
# This example requires orbax, https://orbax.readthedocs.io/en/latest/
# This example requires torch[cpu], https://pytorch.org/get-started/locally/
from torch.utils.data import Dataset


FLAGS = flags.FLAGS
config_flags.DEFINE_config_file(
  "config", './configs/example.py', "Training configuration.",
  lock_config=True)
flags.DEFINE_string("workdir", './examples/', "Work directory.")
flags.mark_flags_as_required(["workdir", "config"])


class CircleDataset(Dataset):
  """Dataset containing samples from the circle."""
  def __init__(self, num_samples):
    self.train_data = self.sample_circle(num_samples)

  def __len__(self):
    return self.train_data.shape[0]

  def __getitem__(self, idx):
    return self.train_data[idx]

  def sample_circle(self, num_samples):
    """Samples from the unit circle, angles split.

    Args:
      num_samples: The number of samples.

    Returns:
      An (num_samples, 2) array of samples.
    """
    alphas = jnp.linspace(0, 2 * jnp.pi * (1 - 1/num_samples), num_samples)
    xs = jnp.cos(alphas)
    ys = jnp.sin(alphas)
    samples = jnp.stack([xs, ys], axis=1)
    return samples

  def metric_names(self):
    return ['mean']

  def calculate_metrics_batch(self, batch):
    return vmap(lambda x: jnp.mean(x, axis=0))(batch)[0, 0]

  def get_data_scaler(self, config):
    def data_scaler(x):
      return x / jnp.sqrt(2)
    return data_scaler

  def get_data_inverse_scaler(self, config):
    def data_inverse_scaler(x):
      return x * jnp.sqrt(2)
    return data_inverse_scaler


def main(argv):
  workdir = FLAGS.workdir
  config = FLAGS.config
  jax.default_device = jax.devices()[0]
  # Tip: use CUDA_VISIBLE_DEVICES to restrict the devices visible to jax
  # ... they must be all the same model of device for pmap to work
  num_devices =  int(jax.local_device_count()) if config.training.pmap else 1
  rng = random.PRNGKey(config.seed)

  # Setup SDE
  if config.training.sde.lower()=='vpsde':
    sde = sde_lib.VP(beta_min=config.model.beta_min, beta_max=config.model.beta_max)
  elif config.training.sde.lower()=='vesde':
    sde = sde_lib.VE(sigma_min=config.model.sigma_min, sigma_max=config.model.sigma_max)
  else:
    raise NotImplementedError(f"SDE {config.training.SDE} unknown.")

  # Build data iterators
  num_samples = 8
  dataset = CircleDataset(num_samples=num_samples)
  scaler = dataset.get_data_scaler(config)
  inverse_scaler = dataset.get_data_inverse_scaler(config)
  plot_scatter(
    samples=dataset.train_data, index=(0, 1), fname="samples", lims=((-3, 3), (-3, 3)))

  def log_hat_pt(x, t):
    """Empirical distribution score.

    Args:
      x: One location in $\mathbb{R}^2$
      t: time
    Returns:
      The empirical log density, as described in the Jupyter notebook
      .. math::
        \log\hat{p}_{t}(x)
    """
    mean_coeff = sde.mean_coeff(t)  # argument t can be scalar BatchTracer or JaxArray
    mean = mean_coeff * scaler(dataset.train_data)
    std = jnp.sqrt(sde.variance(t))
    potentials = jnp.sum(-(x - mean)**2 / (2 * std**2), axis=1)
    return logsumexp(potentials, axis=0, b=1/num_samples)

  # Get a jax grad function, which can be batched with vmap
  nabla_log_hat_pt = jit(vmap(grad(log_hat_pt)))

  # Running the reverse SDE with the empirical drift
  plot_score(score=nabla_log_hat_pt, scaler=scaler, t=0.01, area_bounds=[-3., 3], fname="empirical score")
<<<<<<< HEAD
  outer_solver = EulerMaruyama(sde.reverse(nabla_log_hat_pt),
                                num_steps=config.solver.num_outer_steps,
                                dt=config.solver.dt, epsilon=config.solver.epsilon)
=======
  outer_solver, inner_solver = get_solver(config, sde, nabla_log_hat_pt)
>>>>>>> ac85f168
  sampler = get_sampler((5760, config.data.image_size),
                        outer_solver,
                        denoise=config.sampling.denoise,
                        stack_samples=False,
                        inverse_scaler=inverse_scaler)
  rng, sample_rng = random.split(rng, 2)
  q_samples, _ = sampler(sample_rng)
  plot_heatmap(samples=q_samples, area_bounds=[-3., 3.], fname="heatmap empirical score")

  # What happens when I perturb the score with a constant?
  perturbed_score = lambda x, t: nabla_log_hat_pt(x, t) + 1.
<<<<<<< HEAD
  outer_solver = EulerMaruyama(sde.reverse(perturbed_score),
                                num_steps=config.solver.num_outer_steps,
                                dt=config.solver.dt, epsilon=config.solver.epsilon)
=======
  outer_solver, inner_solver = get_solver(config, sde, perturbed_score)
>>>>>>> ac85f168
  sampler = get_sampler((5760, config.data.image_size),
                        outer_solver,
                        denoise=config.sampling.denoise,
                        inverse_scaler=inverse_scaler)
  rng, sample_rng = random.split(rng, 2)
  q_samples, _ = sampler(sample_rng)
  plot_heatmap(samples=q_samples, area_bounds=[-3., 3.], fname="heatmap bounded perturbation")

  if not os.path.exists('/tmp/output0'):
    time_prev = time.time()
    params, *_ = train(
      (config.training.batch_size//jax.local_device_count(), config.data.image_size),
      config, dataset, workdir, use_wandb=False)  # Optionally visualize results on weightsandbiases
    time_delta = time.time() - time_prev
    print("train time: {}s".format(time_delta))

    # Save params
    output = serialization.to_bytes(params)
    f = open('/tmp/output0', 'wb')
    f.write(output)
  else:  # Load pre-trained model parameters
    params = get_model(config).init(
      rng,
      jnp.zeros(
        (config.training.batch_size//jax.local_device_count(), config.data.image_size)
      ),
      jnp.ones((config.training.batch_size//jax.local_device_count(),)))
    f = open('/tmp/output0', 'rb')
    output = f.read()
    params = serialization.from_bytes(params, output)

  # Get trained score
  trained_score = get_score(sde, get_model(config), params, score_scaling=config.training.score_scaling)
  plot_score(score=trained_score, scaler=scaler, t=0.01, area_bounds=[-3., 3.], fname="trained score")
<<<<<<< HEAD
  outer_solver = EulerMaruyama(sde.reverse(trained_score),
                                num_steps=config.solver.num_outer_steps,
                                dt=config.solver.dt, epsilon=config.solver.epsilon)
=======
  outer_solver, inner_solver = get_solver(config, sde, trained_score)
>>>>>>> ac85f168
  sampler = get_sampler(
    (config.eval.batch_size // num_devices, config.data.image_size),
    outer_solver,
    denoise=config.sampling.denoise,
    inverse_scaler=inverse_scaler)

  if config.training.pmap:
    sampler = jax.pmap(sampler, axis_name='batch')
    rng, *sample_rng = random.split(rng, 1 + num_devices)
    sample_rng = jnp.asarray(sample_rng)
  else:
    rng, sample_rng = random.split(rng, 2)

  q_samples, _ = sampler(sample_rng)
  q_samples = q_samples.reshape(config.eval.batch_size, config.data.image_size)
  plot_heatmap(samples=q_samples, area_bounds=[-3., 3.], fname="heatmap trained score")

  sampling_shape = (config.eval.batch_size, config.data.image_size)
  rsde = sde.reverse(trained_score)

  # Inverse problems
  # Condition on one of the coordinates
<<<<<<< HEAD
  y = jnp.array([-0.5, 0.0])
  mask = jnp.array([1., 0.])
  y = scaler(y)

  # Get inpainter
  sampler = get_sampler(sampling_shape,
                        outer_solver,
                        Inpainted(rsde, mask, y),
                        inverse_scaler=inverse_scaler,
                        stack_samples=False,
                        denoise=True)
  q_samples, _ = sampler(sample_rng)
  q_samples = q_samples.reshape(sampling_shape)
=======
  data = jnp.array([-0.5, 0.0])
  mask = jnp.array([1., 0.])
  data = jnp.tile(data, (64, 1))
  data = scaler(data)
  mask = jnp.tile(mask, (64, 1))
  inpainter = get_inpainter(
    outer_solver,
    stack_samples=False,
    inverse_scaler=inverse_scaler)
  rng, sample_rng = random.split(rng, 2)
  q_samples, _ = inpainter(sample_rng, data, mask)
>>>>>>> ac85f168
  plot_heatmap(samples=q_samples, area_bounds=[-3., 3.], fname="heatmap inpainted")

  # Get projection sampler
  sampler = get_sampler(sampling_shape,
                        outer_solver,
                        Inpainted(rsde, mask, y),
                        inverse_scaler=inverse_scaler,
                        stack_samples=False,
                        denoise=True)
  q_samples, _ = sampler(sample_rng)
  q_samples = q_samples.reshape(sampling_shape)
  plot_heatmap(samples=q_samples, area_bounds=[-3., 3.], fname="heatmap projected")

  def observation_map(x):
    return mask * x

  sampler = get_sampler(sampling_shape,
                        EulerMaruyama(sde.reverse(trained_score).guide(
                          get_vjp_guidance_mask, observation_map, sampling_shape, y, config.sampling.noise_std)),
                        inverse_scaler=inverse_scaler,
                        stack_samples=False,
                        denoise=True)
  q_samples, _ = sampler(sample_rng)
  q_samples = q_samples.reshape(sampling_shape)
  plot_heatmap(samples=q_samples, area_bounds=[-3., 3.], fname="heatmap guided")


if __name__ == "__main__":
  app.run(main)<|MERGE_RESOLUTION|>--- conflicted
+++ resolved
@@ -128,13 +128,9 @@
 
   # Running the reverse SDE with the empirical drift
   plot_score(score=nabla_log_hat_pt, scaler=scaler, t=0.01, area_bounds=[-3., 3], fname="empirical score")
-<<<<<<< HEAD
   outer_solver = EulerMaruyama(sde.reverse(nabla_log_hat_pt),
                                 num_steps=config.solver.num_outer_steps,
                                 dt=config.solver.dt, epsilon=config.solver.epsilon)
-=======
-  outer_solver, inner_solver = get_solver(config, sde, nabla_log_hat_pt)
->>>>>>> ac85f168
   sampler = get_sampler((5760, config.data.image_size),
                         outer_solver,
                         denoise=config.sampling.denoise,
@@ -146,13 +142,9 @@
 
   # What happens when I perturb the score with a constant?
   perturbed_score = lambda x, t: nabla_log_hat_pt(x, t) + 1.
-<<<<<<< HEAD
   outer_solver = EulerMaruyama(sde.reverse(perturbed_score),
                                 num_steps=config.solver.num_outer_steps,
                                 dt=config.solver.dt, epsilon=config.solver.epsilon)
-=======
-  outer_solver, inner_solver = get_solver(config, sde, perturbed_score)
->>>>>>> ac85f168
   sampler = get_sampler((5760, config.data.image_size),
                         outer_solver,
                         denoise=config.sampling.denoise,
@@ -187,13 +179,9 @@
   # Get trained score
   trained_score = get_score(sde, get_model(config), params, score_scaling=config.training.score_scaling)
   plot_score(score=trained_score, scaler=scaler, t=0.01, area_bounds=[-3., 3.], fname="trained score")
-<<<<<<< HEAD
   outer_solver = EulerMaruyama(sde.reverse(trained_score),
                                 num_steps=config.solver.num_outer_steps,
                                 dt=config.solver.dt, epsilon=config.solver.epsilon)
-=======
-  outer_solver, inner_solver = get_solver(config, sde, trained_score)
->>>>>>> ac85f168
   sampler = get_sampler(
     (config.eval.batch_size // num_devices, config.data.image_size),
     outer_solver,
@@ -216,7 +204,6 @@
 
   # Inverse problems
   # Condition on one of the coordinates
-<<<<<<< HEAD
   y = jnp.array([-0.5, 0.0])
   mask = jnp.array([1., 0.])
   y = scaler(y)
@@ -230,19 +217,6 @@
                         denoise=True)
   q_samples, _ = sampler(sample_rng)
   q_samples = q_samples.reshape(sampling_shape)
-=======
-  data = jnp.array([-0.5, 0.0])
-  mask = jnp.array([1., 0.])
-  data = jnp.tile(data, (64, 1))
-  data = scaler(data)
-  mask = jnp.tile(mask, (64, 1))
-  inpainter = get_inpainter(
-    outer_solver,
-    stack_samples=False,
-    inverse_scaler=inverse_scaler)
-  rng, sample_rng = random.split(rng, 2)
-  q_samples, _ = inpainter(sample_rng, data, mask)
->>>>>>> ac85f168
   plot_heatmap(samples=q_samples, area_bounds=[-3., 3.], fname="heatmap inpainted")
 
   # Get projection sampler
