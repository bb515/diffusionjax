--- conflicted
+++ resolved
@@ -6,12 +6,8 @@
 from flax import serialization
 from functools import partial
 import matplotlib.pyplot as plt
-<<<<<<< HEAD
 from diffusionjax.inverse_problems import get_pseudo_inverse_guidance_mask
 from diffusionjax.plot import plot_score, plot_heatmap, plot_samples_1D
-=======
-from diffusionjax.plot import plot_score, plot_heatmap
->>>>>>> ac85f168
 from diffusionjax.utils import get_score, get_loss, get_sampler
 from diffusionjax.solvers import EulerMaruyama, Inpainted, Projected
 from diffusionjax.models import MLP
@@ -192,7 +188,6 @@
   plot_heatmap(samples=q_samples[:, [0, 1], 0], area_bounds=[-3., 3.], fname="heatmap trained score")
 
   # Condition on one of the coordinates
-<<<<<<< HEAD
   y = jnp.zeros((image_size, num_channels))
   y = y.at[[0, -1], 0].set([-1., 1.])
   mask = jnp.zeros((image_size, num_channels), dtype=float)
@@ -206,20 +201,6 @@
                         denoise=True)
   q_samples, _ = sampler(sample_rng)
   plot_samples_1D(q_samples, image_size=image_size, x_max=x_max, fname="samples inpainted")
-=======
-  data = jnp.zeros((image_size, num_channels))
-  data = data.at[[0, -1], 0].set([-1., 1.])
-  mask = jnp.zeros((image_size, num_channels), dtype=float)
-  mask = mask.at[[0, -1], 0].set([1., 1.])
-  data = jnp.tile(data, (5, 1, 1))
-  mask = jnp.tile(mask, (5, 1, 1))
-
-  # Get inpainter
-  inpainter = get_inpainter(solver, stack_samples=False)
-  rng, sample_rng = random.split(rng, 2)
-  q_samples, _ = inpainter(sample_rng, data, mask)
-  plot_samples_1D(q_samples, image_size=image_size, fname="samples inpainted")
->>>>>>> ac85f168
 
   # Get projection sampler
   sampler = get_sampler(sampling_shape,
